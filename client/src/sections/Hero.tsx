import React, { useState, useRef, useEffect } from 'react';
import ReactMarkdown from 'react-markdown';
import { Card, CardContent, CardHeader, CardTitle } from '@/components/ui/card';
import { Paperclip, ArrowUp, RefreshCcw } from 'lucide-react';
import { ScrollArea } from '@/components/ui/scroll-area';
import { supabase } from '@/lib/supabase';
import { Sidebar } from '@/sections/Sidebar';
import { Dashboard } from '@/sections/Dashboard'
import { useRouter } from 'next/navigation';
<<<<<<< HEAD
import { useTheme } from '@/Context/ThemeContext';
=======
import { toast } from '@/components/ui/use-toast';
>>>>>>> 529285cd

type ChatTopic = {
    title: string;
    prompt: string;
};

export const Hero: React.FC = () => {
    const [messages, setMessages] = useState<{ text: string; type: 'user' | 'agent' }[]>([]);
    const [inputMessage, setInputMessage] = useState('');
    const [currentSessionId, setCurrentSessionId] = useState<string | null>(null);
    const [isLoading, setIsLoading] = useState(false);
    const [error, setError] = useState<string | null>(null);
    const [user, setUser] = useState<any>(null);
    const [selectedFile, setSelectedFile] = useState<File | null>(null);
    const fileInputRef = useRef<HTMLInputElement>(null);
    const scrollAreaRef = useRef<HTMLDivElement>(null);
    const router = useRouter();
<<<<<<< HEAD
    const { theme }=useTheme();
=======
    
>>>>>>> 529285cd

    const sustainabilityTopics: ChatTopic[] = [
        {
            title: 'Transportation using Renewable Energy',
            prompt: 'Discuss the latest innovations in renewable energy for transportation.',
        },
        {
            title: 'Sustainable Packaging of Goods',
            prompt: 'Analyze the current trends and challenges in sustainable packaging solutions.',
        },
        {
            title: 'Carbon Footprint Comparison',
            prompt: 'Compare carbon footprints for different activities or organizations.',
        },
        {
            title: 'Environmental Impact Reports',
            prompt: 'What are the key components of a comprehensive environmental impact report?',
        },
    ];

    const scrollToBottom = () => {
        if (scrollAreaRef.current) {
            const scrollElement = scrollAreaRef.current.querySelector('[data-radix-scroll-area-viewport]');
            if (scrollElement) {
                scrollElement.scrollTop = scrollElement.scrollHeight;
            }
        }
    };

    useEffect(() => {
        scrollToBottom();
    }, [messages]);

    useEffect(() => {
        const checkAuth = async () => {
            try {
                const { data: { user } } = await supabase.auth.getUser();
                if (!user) {
                    router.push('/login');
                    return;
                }
                setUser(user);
                await createNewSession();
            } catch (err) {
                console.error('Auth error:', err);
                router.push('/login');
            }
        };

        checkAuth();

        const { data: { subscription } } = supabase.auth.onAuthStateChange(async (event, session) => {
            if (event === 'SIGNED_OUT') {
                router.push('/login');
            } else if (event === 'SIGNED_IN' && session?.user) {
                setUser(session.user);
                await createNewSession();
            }
        });

        return () => {
            subscription.unsubscribe();
        };
    }, []);

    const createNewSession = async () => {
        if (!user) return;

        try {
            setIsLoading(true);
            const { data: session, error: sessionError } = await supabase
                .from('chat_sessions')
                .insert({
                    title: 'New Chat',
                    user_id: user.id
                })
                .select()
                .single();

            if (sessionError) throw sessionError;

            setCurrentSessionId(session.id);
            setMessages([]);
            setError(null);
        } catch (err) {
            console.error('Error creating session:', err);
        } finally {
            setIsLoading(false);
        }
    };

    const handleSessionSelect = async (sessionId: string) => {
        if (!user) return;

        try {
            setIsLoading(true);
            const { data: messages, error: messagesError } = await supabase
                .from('messages')
                .select('*')
                .eq('session_id', sessionId)
                .order('created_at', { ascending: true });

            if (messagesError) throw messagesError;

            setCurrentSessionId(sessionId);
            setMessages(
                messages.map(msg => ({
                    text: msg.content,
                    type: msg.type as 'user' | 'agent'
                }))
            );
        } catch (err) {
            console.error('Error fetching messages:', err);
        } finally {
            setIsLoading(false);
        }
    };

    const saveMessagesToDatabase = async (newMessages: { text: string; type: 'user' | 'agent' }[]) => {
        if (!currentSessionId) {
            throw new Error('No active session');
        }

        const { error: messagesError } = await supabase
            .from('messages')
            .insert(
                newMessages.map(msg => ({
                    session_id: currentSessionId,
                    content: msg.text,
                    type: msg.type
                }))
            );

        if (messagesError) {
            throw new Error(messagesError.message);
        }
    };

    const updateSessionTitle = async (title: string) => {
        if (!currentSessionId) return;

        const { error } = await supabase
            .from('chat_sessions')
            .update({ title: title.slice(0, 50) })
            .eq('id', currentSessionId);

        if (error) {
            console.error('Error updating session title:', error);
        }
    };

    const handleTopicClick = async (topic: ChatTopic) => {
        try {
            setIsLoading(true);

            if (!currentSessionId) {
                await createNewSession();
            }

            const newMessages = [
                { text: topic.prompt, type: 'user' as const },
                { text: 'Processing your request...', type: 'agent' as const }
            ];

            setMessages(prev => [...prev, ...newMessages]);
            await saveMessagesToDatabase(newMessages);

            if (messages.length === 0) {
                await updateSessionTitle(topic.title);
            }

            setError(null);
        } catch (err) {
            console.error('Error processing topic:', err);
        } finally {
            setIsLoading(false);
        }
    };

    const handleSendMessage = async () => {
        if (!inputMessage.trim() || isLoading) return;

        if (!currentSessionId) {
            try {
                await createNewSession();
                if (!currentSessionId) {
                    setError('Failed to create new session');
                    return;
                }
            } catch (err) {
                console.error('Error creating new session:', err);
                return;
            }
        }

        setIsLoading(true);

        try {
            const newMessages = [
                { text: inputMessage, type: 'user' as const },
                { text: 'Error generating response.', type: 'agent' as const }
            ];

            setMessages(prev => [...prev, ...newMessages]);
            setInputMessage('');

            await saveMessagesToDatabase(newMessages);

            if (messages.length === 0) {
                await updateSessionTitle(inputMessage.slice(0, 50));
            }
        } catch (err) {
            console.error('Error handling message:', err);
        } finally {
            setIsLoading(false);
        }
    };

    const handleFileChange = (event: React.ChangeEvent<HTMLInputElement>) => {
        if (event.target.files) {
            setSelectedFile(event.target.files[0]);
        }
    };

    const handleFileUpload = async (event: React.ChangeEvent<HTMLInputElement>) => {
        const file = event.target.files?.[0];
        if (!file) return;

        // Check if file is CSV
        if (!file.name.endsWith('.csv')) {
            toast({
                title: "Invalid file type",
                description: "Please upload a CSV file",
                variant: "destructive"
            });
            return;
        }

        setIsLoading(true);
        const formData = new FormData();
        formData.append('file', file);

        try {
            const response = await fetch('http://localhost:5000/api/v1/sustainability/upload', {  // Update URL to match your Flask server
                method: 'POST',
                body: formData,
                // Don't set Content-Type header - let browser set it with boundary for FormData
            });

            // Check if response is JSON
            const contentType = response.headers.get("content-type");
            if (!contentType || !contentType.includes("application/json")) {
                throw new Error(`Server returned unexpected content type: ${contentType}`);
            }

            const result = await response.json();

            if (!response.ok) {
                throw new Error(result.error || 'Upload failed');
            }

            toast({
                title: "Success",
                description: "File uploaded and processed successfully",
            });

            // Add message to chat
            const newMessages = [
                {
                    text: `Uploaded file: ${file.name}`,
                    type: 'user' as const
                },
                {
                    text: `File processed successfully. ${result.message}`,
                    type: 'agent' as const
                }
            ];
            setMessages(prev => [...prev, ...newMessages]);
            await saveMessagesToDatabase(newMessages);

        } catch (error) {
            console.error('Error uploading file:', error);
            toast({
                title: "Error",
                description: error.message || "Failed to upload file",
                variant: "destructive"
            });
        } finally {
            setIsLoading(false);
            if (fileInputRef.current) {
                fileInputRef.current.value = '';
            }
        }
    };

    const handleClearChat = async (event: React.MouseEvent<HTMLButtonElement>) => {
        try {
            setIsLoading(true);
            setMessages([]);

            if (currentSessionId) {
                const { error: deleteError } = await supabase
                    .from('messages')
                    .delete()
                    .eq('session_id', currentSessionId);

                if (deleteError) throw deleteError;
                await createNewSession();
            }

            setError(null);
        } catch (err) {
            console.error('Error clearing chat:', err);
        } finally {
            setIsLoading(false);
        }
    };

    return (
        <div className={`container py-16 ${theme === 'dark' ? 'bg-black text-white' : 'bg-white text-black'}`}>
            {user ? (
                <>
                    <Sidebar
                        onSessionSelect={handleSessionSelect}
                        currentSessionId={currentSessionId}
                        onDeleteSession={() => {
                            setCurrentSessionId(null);
                            setMessages([]);
                        }}
                    />
                    <Dashboard />
                    <div className="max-w-6xl mx-auto space-y-4">
                        <div className="grid grid-cols-1 md:grid-cols-2 gap-2 mb-6">
                            {sustainabilityTopics.map((topic, index) => (
                                <button
                                    key={index}
                                    onClick={() => handleTopicClick(topic)}
                                    className={`p-4 duration-300 transition-colors hover:border-primary border ${theme === 'dark' ? 'bg-black text-white' : 'bg-gray-200 text-black'}`}
                                    disabled={isLoading}
                                >
                                    {topic.title}
                                </button>
                            ))}
                        </div>
                        <Card className={`${theme === 'dark' ? 'bg-black' : 'bg-white'} rounded-none`}>
                            <CardHeader className="flex flex-row items-center justify-between">
                                <CardTitle className={`font-semibold text-lg ${theme === 'dark' ? 'text-white' : 'text-black'}`}>
                                    CarbonCare Agent
                                </CardTitle>
                                <button
                                    onClick={handleClearChat}
                                    className={`${theme === 'dark' ? 'text-white' : 'text-black'} hover:text-primary transition-colors duration-300 flex items-center gap-2`}
                                    disabled={isLoading}
                                >
                                    <RefreshCcw className="w-5 h-5" />
                                    Clear
                                </button>
                            </CardHeader>
                            <CardContent className="p-6">
                                <div className="h-[500px] flex flex-col">
                                    <ScrollArea ref={scrollAreaRef} className="flex-grow pr-4 -mr-4">
                                        <div className="space-y-4">
                                            {messages.length === 0 ? (
                                                <div className={`text-center flex items-center justify-center h-full ${theme === 'dark' ? 'text-white' : 'text-black'} `}>
                                                    Upload a document or Start a conversation...
                                                </div>
                                            ) : (
                                                messages.map((message, index) => (
                                                    <div
                                                        key={index}
                                                        className={`flex ${message.type === 'user' ? 'justify-end' : 'justify-start'} animate-fade-in`}
                                                    >
                                                        <div
                                                            className={`p-3 rounded-sm ${message.type === 'user'
                                                                ? 'bg-primary text-white text-right'
                                                                : 'bg-primary text-white text-left'
                                                                }`}
                                                            style={{
                                                                wordWrap: 'break-word',
                                                                display: 'inline-block',
                                                                maxWidth: '70%'
                                                            }}
                                                        >
                                                            {message.type === 'agent' ? (
                                                                <ReactMarkdown>
                                                                    {message.text}
                                                                </ReactMarkdown>
                                                            ) : (
                                                                message.text
                                                            )}
                                                        </div>
                                                    </div>
                                                ))
                                            )}
                                        </div>
                                    </ScrollArea>
                                    <div className="mt-4 relative">
                                        <input
                                            type="text"
                                            value={inputMessage}
                                            onChange={(e) => setInputMessage(e.target.value)}
                                            onKeyUp={(e) => e.key === 'Enter' && handleSendMessage()}
                                            placeholder="Send a message..."
                                            className={`w-full ${theme === 'dark' ? 'bg-black text-white' : 'bg-gray-200 text-black'} border pl-4 pr-20 py-3 focus:outline-none focus:border-primary`}
                                            disabled={isLoading}
                                        />
                                        <div className="absolute right-4 top-1/2 -translate-y-1/2 flex gap-4">
                                            <button
                                                onClick={() => fileInputRef.current?.click()}
                                                className={`transition-colors duration-300 ${theme === 'dark' ? 'text-white' : 'text-black'}`}
                                                disabled={isLoading}
                                            >
                                                <Paperclip className="w-5 h-5" />
                                            </button>
                                            <button
                                                onClick={handleSendMessage}
                                                className={`transition-colors duration-300 ${theme === 'dark' ? 'text-white' : 'text-black'}`}
                                                disabled={isLoading}
                                            >
                                                <ArrowUp className="w-5 h-5" />
                                            </button>
                                        </div>
                                    </div>
                                </div>
                            </CardContent>
                        </Card>
                        <input
                            type="file"
                            ref={fileInputRef}
                            className="hidden"
                            accept=".csv"
                            onChange={handleFileUpload}
                        />
                    </div>
                </>
            ) : (
                <div className="text-center">
                    Please login to continue...
                </div>
            )}
        </div>
    );
};

export default Hero;<|MERGE_RESOLUTION|>--- conflicted
+++ resolved
@@ -7,11 +7,8 @@
 import { Sidebar } from '@/sections/Sidebar';
 import { Dashboard } from '@/sections/Dashboard'
 import { useRouter } from 'next/navigation';
-<<<<<<< HEAD
 import { useTheme } from '@/Context/ThemeContext';
-=======
 import { toast } from '@/components/ui/use-toast';
->>>>>>> 529285cd
 
 type ChatTopic = {
     title: string;
@@ -29,11 +26,7 @@
     const fileInputRef = useRef<HTMLInputElement>(null);
     const scrollAreaRef = useRef<HTMLDivElement>(null);
     const router = useRouter();
-<<<<<<< HEAD
     const { theme }=useTheme();
-=======
-    
->>>>>>> 529285cd
 
     const sustainabilityTopics: ChatTopic[] = [
         {
